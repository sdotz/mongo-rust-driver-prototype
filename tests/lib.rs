--- conflicted
+++ resolved
@@ -6,8 +6,5 @@
 extern crate nalgebra as na;
 
 mod client;
-<<<<<<< HEAD
 mod json;
-=======
-mod macros;
->>>>>>> 99db4189
+mod macros;
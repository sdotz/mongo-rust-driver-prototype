/* Copyright 2013 10gen Inc.
 *
 * Licensed under the Apache License, Version 2.0 (the "License");
 * you may not use this file except in compliance with the License.
 * You may obtain a copy of the License at
 *
 * http://www.apache.org/licenses/LICENSE-2.0
 *
 * Unless required by applicable law or agreed to in writing, software
 * distributed under the License is distributed on an "AS IS" BASIS,
 * WITHOUT WARRANTIES OR CONDITIONS OF ANY KIND, either express or implied.
 * See the License for the specific language governing permissions and
 * limitations under the License.
 */

extern mod bson;
extern mod mongo;
extern mod std;

pub mod fill_coll;

mod good_insert_single;
mod good_insert_batch_small;
mod good_insert_batch_big;
mod bad_insert_no_cont;
mod bad_insert_cont;
mod indices;
mod get_collections;
mod sort;
<<<<<<< HEAD
mod drop_db;
mod add_user;
=======
mod limit_and_skip;
mod drop_db;
>>>>>>> daa604e6
<|MERGE_RESOLUTION|>--- conflicted
+++ resolved
@@ -27,10 +27,6 @@
 mod indices;
 mod get_collections;
 mod sort;
-<<<<<<< HEAD
-mod drop_db;
-mod add_user;
-=======
 mod limit_and_skip;
 mod drop_db;
->>>>>>> daa604e6
+mod add_user;
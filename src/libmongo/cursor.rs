use std::cmp::min;
use extra::deque::Deque; 
<<<<<<< HEAD

use bson::bson_types::*;
=======
use bson::encode::*;
>>>>>>> 70459fc7
use bson::json_parse::*;

use util::*;
use coll::Collection;
use msg;

//TODO temporary
//pub struct Collection;

///Structure representing a cursor
pub struct Cursor {
    id : i64,   // id on server (hence 0 if closed)
    collection : @Collection,
    //collection : Option<@Collection>,   // TODO temporory so tests pass
    flags : i32, // tailable, slave_ok, oplog_replay, no_timeout, await_data, exhaust, partial, can set during find() too
    skip : i32,
    limit : i32,
    open : bool,
    priv retrieved : i32,
    batch_size : i32,
    query_spec : BsonDocument,
    //priv data : Deque<BsonDocument>,
    priv data : ~[BsonDocument],
    priv i : i32,   // maybe i64 just in case?
    err : Option<MongoErr>,
}

///Iterator implementation, opens access to powerful functions like collect, advance, map, etc.
impl Iterator<BsonDocument> for Cursor {
    pub fn next(&mut self) -> Option<BsonDocument> {
        //if self.refresh().unwrap() == 0 || !self.open {
        //if self.collection.refresh(@self) == 0 || !self.open {
        if self.refresh() == 0 {
            return None;
        }
        //Some(self.data.pop_front())
        self.i += 1;
        Some(copy self.data[self.i-1])
    }
}
macro_rules! query_add (
   ($obj:ident, $field:expr, $cb:ident) => {
        match $obj {
            SpecObj(doc) => {
                let mut t = BsonDocument::new();
                t.put($field, Embedded(~doc));
                self.add_query_spec(&t);
                Ok(~"added to query spec")
            }
            SpecNotation(ref s) => {
                let obj = ObjParser::from_string::<Document, ExtendedJsonParser<~[char]>>(copy *s);
                if obj.is_ok() {
                    match obj.unwrap() {
                        Embedded(ref map) => return self.$cb(SpecObj(BsonDocument::from_map(copy map.fields))),
                        _ => fail!()
                    }
                }
                else { return Err(~"could not parse json object"); }
            }
        }
   }
)
///Cursor API
impl Cursor {
    //pub fn new(query: BsonDocument, collection : Option<@Collection>, id : i64, n : i32, flags : i32, vec : ~[BsonDocument]) -> Cursor {
    pub fn new(query : BsonDocument, collection : @Collection, id : i64, n : i32, flags : i32, vec : ~[BsonDocument]) -> Cursor {
        /*let mut docs = Deque::new::<BsonDocument>();
        for vec.iter().advance |&doc| {
            docs.add_back(doc);
        }*/
println(fmt!("\nndocs in this cursor: %?", vec.len()));

        Cursor {
            id: id,
            collection: collection,
            flags: flags,
            skip: 0,
            limit: 0,
            open: true,
            retrieved: n,
            batch_size: 0,
            query_spec: query,
            data: vec,
            i: 0,
            err: None,
        }
    }
    pub fn explain(&mut self, explain: bool) {
        let mut doc = BsonDocument::new();
        doc.put(~"explain", Bool(explain));
        self.add_query_spec(&doc);
    }
    pub fn hint(&mut self, index: QuerySpec) -> Result<~str,~str> {
       query_add!(index, ~"$hint", hint) 
    }
    pub fn sort(&mut self, orderby: QuerySpec) -> Result<~str,~str> {
       query_add!(orderby, ~"$orderby", sort) 
    } 
    pub fn has_next(&self) -> bool {
        //!self.data.is_empty()
        self.i < self.data.len() as i32
    }
    pub fn close(&mut self) {
        //self.collection.db.connection.close_cursor(self.id);
        self.open = false
    }
    ///Add a flag with a bitmask
    pub fn add_flag(&mut self, mask: i32) {
        self.flags |= mask;
    }
    ///Remove a flag with a bitmask
    pub fn remove_flag(&mut self, mask: i32) {
        self.flags &= !mask;
    }
    fn add_query_spec(&mut self, doc: &BsonDocument) {
        for doc.fields.iter().advance |&(@k, @v)| {
            self.query_spec.put(k,v);
        }
    }
    //fn refresh(&mut self) -> Result<i32, ~str> {
    fn refresh(&mut self) -> i32 {
        // clear out error
        self.err = None;

        if self.id == 0 {
println(fmt!("\ni:%?, len:%?", self.i, self.data.len()));
            // cursor is already closed on server
            if self.has_next() || self.i == self.data.len() as i32 {
                return (self.data.len() as i32)-self.i;
            } else {
                self.err = Some(MongoErr::new(
                                ~"cursor::refresh",
                                ~"cursor closed and empty",
                                ~"cannot refresh closed cursor"));
                return 0i32;
            }
        }

        let msg = msg::mk_get_more(self.collection.client.inc_requestId(), copy self.collection.db, copy self.collection.name, self.limit, self.id);
        match self.collection._send_msg(msg::msg_to_bytes(msg), None, true) {
            Ok(reply) => match reply {
                Some(r) => match r {
                    msg::OpReply { header:_, flags:f, cursor_id:id, start:_, nret:n, docs:d } => {
                        // send a kill cursors if needed---TODO for now, no batch
                        if self.id == 0 {
                            let kill_msg = msg::mk_kill_cursor(self.collection.client.inc_requestId(), 1i32, ~[self.id]);
                            match self.collection._send_msg(msg::msg_to_bytes(kill_msg), None, false) {
                                Ok(reply) => match reply {
                                    Some(r) => self.err = Some(MongoErr::new(
                                                                    ~"cursor::refresh",
                                                                    ~"unknown error",
                                                                    fmt!("received unexpected response %? from server", r))),
                                    None => (),
                                },
                                Err(e) => self.err = Some(e),
                            }
                        }

                        // also update this cursor's fields
                        self.id = id;
                        self.flags = f;
                        self.retrieved = n;
                        self.data = d;
                        self.i = 0;

                        return n;
                    }
                },
                None => self.err = Some(MongoErr::new(
                                ~"cursor::refresh",
                                ~"cursor could not refresh",
                                ~"no get_more received from server")),
            },
            Err(e) => self.err = Some(e),
        }

        return 0i32;
    }

    /*fn refresh(&mut self) -> i32 {
        if self.has_next() || !self.open {
            return Ok(self.data.len() as i32);
        }
        
        if self.id == 0 { //cursor is empty; query again
            let mut query_amt = self.batch_size;
            if self.limit != 0 {
                query_amt = if self.batch_size != 0 { min(self.limit, self.batch_size) } else { self.limit };
            }
            //self.send_request(asdfasdf);
            Ok(self.data.len() as i32)
        }

        else { //cursor is not empty; get_more
            let limit = if self.limit != 0 { if self.batch_size != 0 { min(self.limit - self.retrieved, self.batch_size) } else { self.limit - self.retrieved } } else { self.batch_size };
            //self.send_request(asdfasdf);
            Ok(self.data.len() as i32)
        }
    }*/
    /*fn send_request(&mut self, msg: Message) -> Result<~str, ~str>{
        if self.open {
            match self.collection.db.connection.send_request_and_retrieve_result(msg) {

            }
        }
        else {
            Err(~"cannot send a request through a closed cursor")
        }
    }*/
}

#[cfg(test)]
mod tests {
    extern mod bson;
    extern mod extra;

    use super::*; 
    use bson::encode::*;
    use util::*;
    //use coll::*;

/*    #[test]
    fn test_add_index_obj() {
        let mut doc = BsonDocument::new();
        doc.put(~"foo", Double(1f64));
        let mut cursor = Cursor::new(BsonDocument::new(), None, 0i64, 0i32, 10i32, ~[]);
        cursor.hint(SpecObj(doc));
    
        let mut spec = BsonDocument::new();    
        let mut speci = BsonDocument::new();
        speci.put(~"foo", Double(1f64));
        spec.put(~"$hint", Embedded(~speci));

        assert_eq!(cursor.query_spec, spec);
    }
    #[test]
    fn test_add_index_str() {
        let hint = ~"{\"foo\": 1}";
        let mut cursor = Cursor::new(BsonDocument::new(), None, 0i64, 0i32, 10i32, ~[]);
        cursor.hint(SpecNotation(hint));

        let mut spec = BsonDocument::new();
        let mut speci = BsonDocument::new();
        speci.put(~"foo", Double(1f64));
        spec.put(~"$hint", Embedded(~speci));
        
        assert_eq!(cursor.query_spec, spec);
    }    */
}<|MERGE_RESOLUTION|>--- conflicted
+++ resolved
@@ -1,11 +1,8 @@
 use std::cmp::min;
 use extra::deque::Deque; 
-<<<<<<< HEAD
 
 use bson::bson_types::*;
-=======
 use bson::encode::*;
->>>>>>> 70459fc7
 use bson::json_parse::*;
 
 use util::*;

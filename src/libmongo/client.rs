/* Copyright 2013 10gen Inc.
 *
 * Licensed under the Apache License, Version 2.0 (the "License");
 * you may not use this file except in compliance with the License.
 * You may obtain a copy of the License at
 *
 * http://www.apache.org/licenses/LICENSE-2.0
 *
 * Unless required by applicable law or agreed to in writing, software
 * distributed under the License is distributed on an "AS IS" BASIS,
 * WITHOUT WARRANTIES OR CONDITIONS OF ANY KIND, either express or implied.
 * See the License for the specific language governing permissions and
 * limitations under the License.
 */

use std::*;

use bson::encode::*;

use util::*;
use msg::*;
use conn::Connection;
use conn_node::NodeConnection;
use conn_replica::ReplicaSetConnection;
use db::DB;
use coll::Collection;

/**
 * User interfaces with `Client`, which processes user requests
 * and sends them through the connection.
 *
 * All communication to server goes through `Client`, i.e. `DB`,
 * `Collection`, etc. all store their associated `Client`
 */
pub struct Client {
<<<<<<< HEAD
    priv conn : ~cell::Cell<@Connection>,
=======
    conn : cell::Cell<NodeConnection>,
>>>>>>> c4282b95
    priv cur_requestId : ~cell::Cell<i32>,      // first unused requestId
    // XXX index cache?
}

impl Client {
    /**
     * Creates a new Mongo client.
     *
     * Currently can connect to single unreplicated, unsharded
     * server via `connect`.
     *
     * # Returns
     * empty `Client`
     */
    pub fn new() -> Client {
        Client {
            conn : cell::Cell::new_empty(),
            cur_requestId : ~cell::Cell::new(0),
        }
    }

    pub fn get_admin<'a>(&'a self) -> DB<'a> {
        DB::new(~"admin", self)
    }

    /**
     * Returns vector of database names.
     *
     * # Returns
     * vector of database names on success, `MongoErr` on any failure
     *
     * # Failure Types
     * * errors propagated from `run_command`
     * * response from server not in expected form (must contain
     *      "databases" field whose value is array of docs containing
     *      "name" fields of `UString`s)
     */
    pub fn get_dbs(&self) -> Result<~[~str], MongoErr> {
        let mut names : ~[~str] = ~[];

        // run_command from admin database
        let db = DB::new(~"admin", self);
        let resp = match db.run_command(SpecNotation(~"{ \"listDatabases\":1 }")) {
            Ok(doc) => doc,
            Err(e) => return Err(e),
        };

        // pull out database names
        let list = match resp.find(~"databases") {
            None => return Err(MongoErr::new(
                            ~"client::get_dbs",
                            ~"could not get databases",
                            ~"missing \"databases\" field in reply")),
            Some(tmp_doc) => {
                let tmp = copy *tmp_doc;
                match tmp {
                    Array(l) => l,
                    _ => return Err(MongoErr::new(
                            ~"client::get_dbs",
                            ~"could not get databases",
                            ~"\"databases\" field in reply not an Array")),
                }
            }
        };
        let fields = list.fields;
        for fields.iter().advance |&(_, @doc)| {
            match doc {
                Embedded(bson_doc) => match bson_doc.find(~"name") {
                    Some(tmp_doc) => {
                        match (copy *tmp_doc) {
                            UString(n) => names.push(n),
                            x => return Err(MongoErr::new(
                                        ~"client::get_dbs",
                                        ~"could not extract database name",
                                        fmt!("name field %? not UString", x))),

                        }
                    }
                    None => return Err(MongoErr::new(
                                ~"client::get_dbs",
                                ~"could not extract database name",
                                fmt!("no name field in %?", bson_doc))),

                },
                _ => return Err(MongoErr::new(
                                ~"client::get_dbs",
                                ~"could not extract database name",
                                fmt!("no BsonDocument in %?", doc))),
            }
        }

        Ok(names)
    }

    /**
     * Gets the specified `DB`.
     * Alternative to constructing the `DB` explicitly
     * (`DB::new(db, client)`).
     *
     * # Arguments
     * * `db` - name of `DB` to get
     *
     * # Returns
     * handle to specified database
     */
    pub fn get_db<'a>(&'a self, db : ~str) -> DB<'a> {
        DB::new(db, self)
    }

    /**
     * Drops the given database.
     *
     * # Arguments
     * * `db` - name of database to drop
     *
     * # Returns
     * () on success, MongoErr on failure
     *
     * # Failure Types
     * * anything propagated from run_command
     */
    pub fn drop_db(&self, db : ~str) -> Result<(), MongoErr> {
        let db = DB::new(db, self);
        match db.run_command(SpecNotation(~"{ \"dropDatabase\":1 }")) {
            Ok(_) => Ok(()),
            Err(e) => Err(e),
        }
    }

    /**
     * Gets the specified `Collection`.
     * Alternative to constructing the `Collection` explicitly
     * (`Collection::new(db, collection, client)`).
     *
     * # Arguments
     * * `db` - database from which to get collection
     * * `coll` - name of `Collection` to get
     *
     * # Returns
     * handle to specified collection
     */
    pub fn get_collection<'a>(&'a self, db : ~str, coll : ~str) -> Collection<'a> {
        Collection::new(db, coll, self)
    }

    /*
     * Helper function for connections.
     */
    pub fn _connect_to_conn(&self, call : ~str, conn : @Connection)
                -> Result<(), MongoErr> {
        // check if already connected
        if !self.conn.is_empty() {
            return Err(MongoErr::new(
                            call,
                            ~"already connected",
                            ~"cannot connect if already connected; please first disconnect"));
        }

        // otherwise, make connection and connect to it
        match conn.connect() {
            Ok(_) => {
                self.conn.put_back(conn);
                Ok(())
            }
            Err(e) => return Err(MongoErr::new(
                                    call,
                                    ~"connecting",
                                    fmt!("-->\n%s", e.to_str()))),
        }
    }

    /**
     * Connects to a single server.
     *
     * # Arguments
     * * `server_ip_str` - string containing IP address of server
     * * `server_port` - port to which to connect
     *
     * # Returns
     * () on success, `MongoErr` on failure
     *
     * # Failure Types
     * * already connected
     * * network
     */
    // XXX possibly make take enum of args for node, rs, etc.
    pub fn connect(&self, server_ip_str : ~str, server_port : uint)
                -> Result<(), MongoErr> {
        self._connect_to_conn(  ~"client::connect",
                                @NodeConnection::new(server_ip_str,
                                                        server_port)
                                    as @Connection)
    }

    /**
     * Connect to replica set with specified seed list.
     *
     * # Arguments
     * `seed` - seed list (vector) of ip/port pairs
     *
     * # Returns
     * () on success, MongoErr on failure
     */
    // TODO uri parsing
    pub fn connect_to_rs(&self, seed : ~[(~str, uint)]) -> Result<@ReplicaSetConnection, MongoErr> {
        let tmp = @ReplicaSetConnection::new(seed);
        match self._connect_to_conn(  ~"client::connect_to_rs",
                                //@ReplicaSetConnection::new(seed)
                                tmp
                                    as @Connection) {
            Ok(_) => Ok(tmp),
            Err(e) => Err(e)
        }
    }

    /**
     * Disconnect from server.
     * Simultaneously empties connection cell.
     *
     * # Returns
     * () on success, `MongoErr` on failure
     *
     * # Failure Types
     * * network
     */
    pub fn disconnect(&self) -> Result<(), MongoErr> {
        if !self.conn.is_empty() { self.conn.take().disconnect() }
        // XXX currently succeeds even if not previously connected
        //      (may or may not be desired)
        else { Ok(()) }
    }

    /**
     * Sends message on connection; if write, checks write concern,
     * and if query, picks up OP_REPLY.
     *
     * # Arguments
     * * `msg` - bytes to send
     * * `wc` - write concern (if applicable)
     * * `read` - whether read operation; whether `Client` should
     *                      expect an `OP_REPLY` from the server
     *
     * # Returns
     * if read operation, `OP_REPLY` on success, `MongoErr` on failure;
     * if write operation, `None` on no last error, `MongoErr` on last error
     *      or network error
     */
    // TODO check_primary for replication purposes?
    pub fn _send_msg(&self, msg : ~[u8],
                            wc_pair : (&~str, Option<~[WRITE_CONCERN]>),
                            read : bool)
                -> Result<Option<ServerMsg>, MongoErr> {
        // first send message, exiting if network error
        match self.send(msg, read) {
            Ok(_) => (),
            Err(e) => return Err(MongoErr::new(
                                    ~"client::_send_msg",
                                    ~"",
                                    fmt!("-->\n%s", e.to_str()))),
        }

        // handle write concern or handle query as appropriate
        if !read {
            // requested write concern
            let (db_str, wc) = wc_pair;
            let db = DB::new(copy *db_str, self);

            match db.get_last_error(wc) {
                Ok(_) => Ok(None),
                Err(e) => Err(MongoErr::new(
                                    ~"client::_send_msg",
                                    ~"write concern error",
                                    fmt!("-->\n%s", e.to_str()))),
            }
        } else {
            // requested query
            match self._recv_msg(read) {
                Ok(m) => Ok(Some(m)),
                Err(e) => Err(MongoErr::new(
                                    ~"client::_send_msg",
                                    ~"error in response",
                                    fmt!("-->\n%s", e.to_str()))),
            }
        }
    }

    /**
     * Picks up server response.
     *
     * # Returns
     * `ServerMsg` on success, `MongoErr` on failure
     *
     * # Failure Types
     * * invalid bytestring/message returned (should never happen)
     * * server returned message with error flags
     * * network
     */
    fn _recv_msg(&self, read : bool) -> Result<ServerMsg, MongoErr> {
        // receive message
        let m = match self.recv(read) {
            Ok(bytes) => match parse_reply(bytes) {
                Ok(m_tmp) => m_tmp,
                Err(e) => return Err(e),
            },
            Err(e) => return Err(e),
        };

        // check if any errors in response and convert to MongoErr,
        //      else pass along
//println(fmt!("received message : %?", m));
        match copy m {
            OpReply { header:_, flags:f, cursor_id:_, start:_, nret:_, docs:_ } => {
                if (f & CUR_NOT_FOUND as i32) != 0i32 {
                    return Err(MongoErr::new(
                                ~"client::_recv_msg",
                                ~"CursorNotFound",
                                ~"cursor ID not valid at server"));
                } else if (f & QUERY_FAIL as i32) != 0i32 {
                    return Err(MongoErr::new(
                                ~"client::_recv_msg",
                                ~"QueryFailure",
                                ~"tmp"));
                }
                return Ok(m)
            }
        }
    }

    /**
     * Sends on `Connection` affiliated with this `Client`.
     *
     * # Arguments
     * * `bytes` - bytes to send
     *
     * # Returns
     * () on success, `MongoErr` on failure
     *
     * # Failure Types
     * * not connected
     * * network
     */
    fn send(&self, bytes : ~[u8], read : bool) -> Result<(), MongoErr> {
        if self.conn.is_empty() {
            Err(MongoErr::new(
                    ~"client::send",
                    ~"client not connected",
                    ~"attempted to send on nonexistent connection"))
        } else {
            let tmp = self.conn.take();
            let result = tmp.send(bytes, read);
            self.conn.put_back(tmp);
            result
        }
    }

    /**
     * Receives on `Connection` affiliated with this `Client`.
     *
     * # Returns
     * bytes received over connection on success, `MongoErr` on failure
     *
     * # Failure Types
     * * not connected
     * * network
     */
    fn recv(&self, read : bool) -> Result<~[u8], MongoErr> {
        if self.conn.is_empty() {
            Err(MongoErr::new(
                    ~"client::recv",
                    ~"client not connected",
                    ~"attempted to receive on nonexistent connection"))
        } else {
            let tmp = self.conn.take();
            let result = tmp.recv(read);
            self.conn.put_back(tmp);
            result
        }
    }

    /**
     * Returns first unused requestId.
     */
    pub fn get_requestId(&self) -> i32 { self.cur_requestId.take() }

    /**
     * Increments first unused requestId and returns former value.
     */
    pub fn inc_requestId(&self) -> i32 {
        let tmp = self.cur_requestId.take();
        self.cur_requestId.put_back(tmp+1);
        tmp
    }
}<|MERGE_RESOLUTION|>--- conflicted
+++ resolved
@@ -33,11 +33,7 @@
  * `Collection`, etc. all store their associated `Client`
  */
 pub struct Client {
-<<<<<<< HEAD
-    priv conn : ~cell::Cell<@Connection>,
-=======
-    conn : cell::Cell<NodeConnection>,
->>>>>>> c4282b95
+    conn : cell::Cell<@Connection>,
     priv cur_requestId : ~cell::Cell<i32>,      // first unused requestId
     // XXX index cache?
 }

/* Copyright 2013 10gen Inc.
 *
 * Licensed under the Apache License, Version 2.0 (the "License");
 * you may not use this file except in compliance with the License.
 * You may obtain a copy of the License at
 *
 * http://www.apache.org/licenses/LICENSE-2.0
 *
 * Unless required by applicable law or agreed to in writing, software
 * distributed under the License is distributed on an "AS IS" BASIS,
 * WITHOUT WARRANTIES OR CONDITIONS OF ANY KIND, either express or implied.
 * See the License for the specific language governing permissions and
 * limitations under the License.
 */

#[link(name="mongo", vers="0.1.0", author="jaoke.chinlee@10gen.com, austin.estep@10gen.com")];
#[comment="a huMONGOus crate"];
#[license="Apache 2.0"];
#[crate_type="lib"];

// TODO fix visibility issues

//#[no_core]

extern mod std;
extern mod extra;
extern mod bson;

// Misc: utility module
#[macro_escape]
pub mod util;
#[macro_escape]
mod mockable;

// Client-side components
pub mod client;     // primary point-of-entry for driver system
pub mod db;         // database-related functionality
pub mod coll;       // collection-related functionality

// Connection components
<<<<<<< HEAD
pub mod conn;       // medium for connecting to [a] server(s); general, should be hidden from user
=======
mod conn;       // medium for connecting to [a] server(s); general, should be hidden from user
>>>>>>> 91610f56
pub mod conn_node;    // ...; node
mod msg;        // message header and related; should be hidden from user
pub mod conn_replica; // ...; replica set
//pub mod conn_shard;   // ...; sharded cluster

// Cursor components
pub mod cursor;     // mode of interaction with results
//pub mod index;      // index for querying?<|MERGE_RESOLUTION|>--- conflicted
+++ resolved
@@ -38,11 +38,7 @@
 pub mod coll;       // collection-related functionality
 
 // Connection components
-<<<<<<< HEAD
-pub mod conn;       // medium for connecting to [a] server(s); general, should be hidden from user
-=======
 mod conn;       // medium for connecting to [a] server(s); general, should be hidden from user
->>>>>>> 91610f56
 pub mod conn_node;    // ...; node
 mod msg;        // message header and related; should be hidden from user
 pub mod conn_replica; // ...; replica set

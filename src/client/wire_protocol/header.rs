use byteorder::{LittleEndian, ReadBytesExt, WriteBytesExt};
use std::io::{Read, Write};

/// Represents an opcode in the MongoDB Wire Protocol.
#[derive(Clone)]
pub enum OpCode {
    Reply = 1,
    Update = 2001,
    Insert = 2002,
    Query = 2004,
    GetMore = 2005,
}

impl OpCode {
    /// Maps integer values to OpCodes
    ///
    /// # Arguments
    ///
    /// `i` - The integer to map.
    ///
    /// # Return value
    ///
    /// Returns the matching opcode, or `None` if the integer isn't a valid
    /// opcode.
    pub fn from_i32(i: i32) -> Option<OpCode> {
        match i {
            1 => Some(OpCode::Reply),
            2001 => Some(OpCode::Update),
            2002 => Some(OpCode::Insert),
            2004 => Some(OpCode::Query),
            2005 => Some(OpCode::GetMore),
            _ => None
        }
    }
}

impl ToString for OpCode {
    fn to_string(&self) -> String {
        match self {
            &OpCode::Reply => "OP_REPLY".to_owned(),
            &OpCode::Update => "OP_UPDATE".to_owned(),
            &OpCode::Insert => "OP_INSERT".to_owned(),
            &OpCode::Query => "OP_QUERY".to_owned(),
            &OpCode::GetMore => "OP_GET_MORE".to_owned(),
        }
    }
}

/// Represents a header in the MongoDB Wire Protocol.
///
/// # Fields
///
/// `message_length` - The length of the entire message in bytes.
/// `request_id` - Identifies the request being sent. This should be `0` in a
///                response from the server.
/// `response_to` - Identifies which response the message is a response to. This
///                 should be `0` in a request from the client.
/// `op_code`     - Identifies which type of message is being sent.
// #[derive(Clone)]
pub struct Header {
    pub message_length: i32,
    pub request_id: i32,
    response_to: i32,
    pub op_code: OpCode,
}

impl Header {
    /// Constructs a new Header.
    ///
    /// # Arguments
    ///
    /// `message_length` - The length of the message in bytes.
    /// `request_id` - Identifier for the request, or `0` if the the message
    ///                is a response.
    /// `response_to` - Identifies which request the message is in response to,
    ///                or `0` if the the message is a request.
    /// `op_code`    - Identifies which type of message is being sent.
    ///
    /// # Return value
    ///
    /// Returns the newly-created Header.
    pub fn new(message_length: i32, request_id: i32, response_to: i32,
           op_code: OpCode) -> Header {
        Header { message_length: message_length, request_id: request_id,
                 response_to: response_to, op_code: op_code }
    }

    /// Construcs a new Header for a request.
    ///
    /// # Arguments
    ///
    /// `message_length` - The length of the message in bytes.
    /// `request_id` - Identifier for the request, or `0` if the the message
    ///                is a response.
    /// `op_code`    - Identifies which type of message is being sent.
    ///
    /// # Return value
    ///
    /// Returns a new Header with `response_to` set to 0.
    fn new_request(message_length: i32, request_id: i32,
                   op_code: OpCode) -> Header {
        Header::new(message_length, request_id, 0, op_code)
    }

    fn new_reply(message_length: i32, response_to: i32,
                 op_code: OpCode) -> Header {
        Header::new(message_length, 0, response_to, op_code)
    }

<<<<<<< HEAD
    pub fn with_update(message_length: i32, request_id: i32) -> Header {
        Header::new_request(message_length, request_id, OpCode::Update)
=======
    pub fn with_insert(message_length: i32, request_id: i32) -> Header {
        Header::new_request(message_length, request_id, OpCode::Insert)
>>>>>>> 851967ef
    }

    /// Constructs a new Header for a query.
    ///
    /// # Arguments
    ///
    /// `message_length` - The length of the message in bytes.
    /// `request_id` - Identifier for the request, or `0` if the the message
    ///                is a response.
    /// # Return value
    ///
    /// Returns a new Header with `response_to` set to 0 and `op_code`
    /// set to `OpQuery`.
    pub fn with_query(message_length: i32, request_id: i32) -> Header {
        Header::new_request(message_length, request_id, OpCode::Query)
    }

    pub fn with_get_more(message_length: i32, request_id: i32) -> Header {
        Header::new_request(message_length, request_id, OpCode::GetMore)
    }

    /// Writes the serialized Header to a buffer.
    ///
    /// # Arguments
    ///
    /// `buffer` - The buffer to write to.
    ///
    /// # Return value
    ///
    /// Returns nothing on success, or an error string on failure.
    pub fn write(&self, buffer: &mut Write) -> Result<(), String> {
        if buffer.write_i32::<LittleEndian>(self.message_length).is_err() {
            return Err("Unable to write message_length".to_owned())
        }

        if buffer.write_i32::<LittleEndian>(self.request_id).is_err() {
            return Err("Unable to write request_id".to_owned())
        }

        if buffer.write_i32::<LittleEndian>(self.response_to).is_err() {
            return Err("Unable to write response_to".to_owned())
        }

        if buffer.write_i32::<LittleEndian>(self.op_code.clone() as i32).is_err() {
            return Err("Unable to write op_code".to_owned())
        }

        let _ = buffer.flush();

        Ok(())
    }

    /// Reads a serialized Header from a buffer.
    ///
    /// # Arguments
    ///
    /// `buffer` - The buffer to read from.
    ///
    /// # Return value
    ///
    /// Returns the parsed Header on success, or an error string on failure.
    pub fn read(buffer: &mut Read) -> Result<Header, String> {
        let message_length = match buffer.read_i32::<LittleEndian>() {
            Ok(i) => i,
            Err(_) => return Err("unable to read length".to_owned())
        };

        let request_id = match buffer.read_i32::<LittleEndian>() {
            Ok(i) => i,
            Err(_) => return Err("unable to read request_id".to_owned())
        };

        let response_to = match buffer.read_i32::<LittleEndian>() {
            Ok(i) => i,
            Err(_) => return Err("unable to read response_to".to_owned())
        };

        let op_code = match buffer.read_i32::<LittleEndian>() {
            Ok(i) => match OpCode::from_i32(i) {
                Some(op) => op,
                None => return Err(format!("invalid opcode: {}", i))
            },
            Err(_) => return Err("unable to read op_code".to_owned())
        };

        Ok(Header::new(message_length, request_id, response_to, op_code))
    }
}<|MERGE_RESOLUTION|>--- conflicted
+++ resolved
@@ -107,13 +107,12 @@
         Header::new(message_length, 0, response_to, op_code)
     }
 
-<<<<<<< HEAD
     pub fn with_update(message_length: i32, request_id: i32) -> Header {
         Header::new_request(message_length, request_id, OpCode::Update)
-=======
+    }
+
     pub fn with_insert(message_length: i32, request_id: i32) -> Header {
         Header::new_request(message_length, request_id, OpCode::Insert)
->>>>>>> 851967ef
     }
 
     /// Constructs a new Header for a query.
